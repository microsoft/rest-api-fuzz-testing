--- conflicted
+++ resolved
@@ -3,11 +3,7 @@
 	"run" : {
 		"command" : "bash", 
 		"arguments" : ["-c", 
-<<<<<<< HEAD
-		    "sleep $RAFT_STARTUP_DELAY; cd $RAFT_TOOL_RUN_DIRECTORY; ln -s $RAFT_WORK_DIRECTORY /zap/wrk; python3 run.py install; python3 run.py" ]
-=======
 		"touch /.dockerenv; cd $RAFT_TOOL_RUN_DIRECTORY; ln -s $RAFT_WORK_DIRECTORY /zap/wrk; python3 run.py install; sleep $RAFT_STARTUP_DELAY; python3 run.py" ]
->>>>>>> b8b48437
 	},
 	"idle" : {
 		"command" : "bash",
